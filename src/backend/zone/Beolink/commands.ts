--- conflicted
+++ resolved
@@ -1,12 +1,4 @@
-<<<<<<< HEAD
 import logger from '../../../utils/troxorlogger';
-=======
-/**
- * Minimal contract the Beolink command translator relies on to trigger backend actions.
- */
-import logger from '../../../utils/troxorlogger';
-
->>>>>>> a15437c6
 export interface BeolinkCommandContext {
   adjustVolume(change: number): Promise<void>;
   doAction(action: string, param?: any): Promise<void>;
